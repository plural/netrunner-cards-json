<<<<<<< HEAD
import { getCardsJson, getCardsV2Json } from "../src/index";
import { expect } from "chai";
=======
import { getCardsJson, getCardSetsV2Json, getCardsV2Json, getPacksJson, getPrintingsV2Json, textToId } from "../src/index";
import chai = require('chai');
const expect = chai.expect;
>>>>>>> ccaf11f7

describe('Cards v1/v2 equality', () => {
  const v1CardsByTitle = new Map<string, any>();
  getCardsJson().forEach(c => {
    v1CardsByTitle.set(c.title, c);
  });
  const v2CardsByTitle = new Map<string, any>();
  getCardsV2Json().forEach(c => {
    v2CardsByTitle.set(c.title, c);
  });

  it('correct number of cards', () => {
    expect(v1CardsByTitle.size).to.equal(v2CardsByTitle.size);
  });

  // v2 card_type_id has {corp,runner}_identity instead of just identity.
  it('card_type_id matches', () => {
    v1CardsByTitle.forEach((c, title) => {
      expect(v1CardsByTitle.get(title).type_code, `card_type_id mismatch for ${title}`)
          .to.equal(v2CardsByTitle.get(title).card_type_id.replace(v2CardsByTitle.get(title).side_id + '_', ''));
    });
  });

  // v2 subtypes is a lower case list of card_subtype_ids, not the display version of subtypes.
  it('subtypes match', () => {
    v1CardsByTitle.forEach((c, title) => {
      const v1 = v1CardsByTitle.get(title);
      const v2 = v2CardsByTitle.get(title);
      const v1Keywords = v1.keywords ? v1.keywords.split(' - ').map(x => textToId(x)) : [];
      const v2Subtypes = v2.subtypes ? v2.subtypes : [];
      expect(v1Keywords, `subtypes mismatch for ${title}`).to.deep.equal(v2Subtypes);
    });
  });

  function validate(v1Field: string, maybeV2Field?: string) {
    const v2Field = maybeV2Field == undefined ? v1Field : maybeV2Field;
    v1CardsByTitle.forEach((c, title) => {
      expect(v1CardsByTitle.get(title)[v1Field], `${v2Field} mismatch for ${title}`).to.equal(v2CardsByTitle.get(title)[v2Field]);
    });
  }

  it('text matches', () => {
    validate('text');
  });

  it('stripped_text matches', () => {
    validate('stripped_text');
  });

  it('stripped_title matches', () => {
    validate('stripped_title');
  });

  it('advancement_requirement matches', () => {
    validate('advancement_requirement', 'advancement_cost');
  });

  it('agenda_points matches', () => {
    validate('agenda_points');
  });

  it('base_link matches', () => {
    validate('base_link');
  });

  it('cost matches', () => {
    validate('cost');
  });

  it('deck_limit matches', () => {
    validate('deck_limit');
  });

  it('faction_id matches', () => {
    validate('faction_code', 'faction_id');
  });

  it('influence_cost matches', () => {
    validate('faction_cost', 'influence_cost');
  });

  it('influence_limit matches', () => {
    validate('influence_limit');
  });

  it('memory_cost matches', () => {
    validate('memory_cost');
  });

  it('minimum_deck_size matches', () => {
    validate('minimum_deck_size');
  });

  it('side_id matches', () => {
    validate('side_code', 'side_id');
  });

  it('strength matches', () => {
    validate('strength');
  });

  it('trash_cost matches', () => {
    validate('trash_cost');
  });

  it('is_unique matches', () => {
    validate('uniqueness', 'is_unique');
  });
});

describe('Printings v1/v2 equality', () => {
  const v1Cards = getCardsJson();
  const v1CardsByCode = new Map<string, any>();
  v1Cards.forEach(c => {
    v1CardsByCode.set(c.code, c);
  });
  const printings = getPrintingsV2Json();
  const printingsById = new Map<string, any>();
  printings.forEach(p => {
    printingsById.set(p.id, p);
  });

  it('correct number of printings', () => {
    v1CardsByCode.forEach((v, k) => {
      expect(printingsById.has(k), `v1 code ${k} exists in printings id map`).to.be.true;
    });
    printingsById.forEach((v, k) => {
      expect(v1CardsByCode.has(k), `printing code ${k} exists in v1 map`).to.be.true;
    });
  });

  function validate(v1Field: string, maybeV2Field?: string) {
    const v2Field = maybeV2Field == undefined ? v1Field : maybeV2Field;
    v1CardsByCode.forEach((c, code) => {
      expect(c[v1Field], `${v2Field} mismatch for ${code}`).to.equal(printingsById.get(code)[v2Field]);
    });
  }

  // card_set_id in v2 is the textToId'd version of the set name, not a code.
  // Validate the ids for sets via the retrieved set, not the name directly.
  const packs = getPacksJson();
  const packsByCode = new Map<string, string>();
  packs.forEach(p => {
    packsByCode.set(p.code, p.name);
  });
  const sets = getCardSetsV2Json();
  const setsById = new Map<string, string>();
  sets.forEach(s => {
    setsById.set(s.id, s.name);
  });

  it('card set matches pack names.', () => {
    v1CardsByCode.forEach((v1, code) => {
      expect(packsByCode.get(v1.pack_code),
          `Card set mismatch for printing id ${code} for ${v1CardsByCode.get(code).title}`)
        .to.equal(setsById.get(printingsById.get(code).card_set_id));
    });
  });

  it('flavor matches', () => {
    validate('flavor');
  });

  it('illustrator matches', () => {
    validate('illustrator');
  });

  it('position matches', () => {
    validate('position');
  });

  it('printed_is_unique matches', () => {
    validate('uniqueness', 'printed_is_unique');
  });

  it('printed_text matches', () => {
    validate('text', 'printed_text');
  });

  it('quantity matches', () => {
    validate('quantity');
  });

  it('stripped_printed_text matches', () => {
    validate('stripped_text', 'stripped_printed_text');
  });
});<|MERGE_RESOLUTION|>--- conflicted
+++ resolved
@@ -1,11 +1,5 @@
-<<<<<<< HEAD
-import { getCardsJson, getCardsV2Json } from "../src/index";
+import { getCardsJson, getCardSetsV2Json, getCardsV2Json, getPacksJson, getPrintingsV2Json, textToId } from "../src/index";
 import { expect } from "chai";
-=======
-import { getCardsJson, getCardSetsV2Json, getCardsV2Json, getPacksJson, getPrintingsV2Json, textToId } from "../src/index";
-import chai = require('chai');
-const expect = chai.expect;
->>>>>>> ccaf11f7
 
 describe('Cards v1/v2 equality', () => {
   const v1CardsByTitle = new Map<string, any>();

--- conflicted
+++ resolved
@@ -23,7 +23,6 @@
   {
     "code": "rotation_2017",
     "name": "First Rotation",
-<<<<<<< HEAD
     "cycles": ["lunar", "sansan", "mumbad", "flashpoint", "red_sand", "kitara"],
     "packs": [
       "creation_and_control",
@@ -34,15 +33,10 @@
       "revised_core_set",
       "reign_and_reverie"
     ]
-=======
-    "cycles": ["lunar", "sansan", "mumbad", "flashpoint", "red-sand", "kitara"],
-    "packs": ["cac", "hap", "oac", "dad", "td", "core2", "rar"]
->>>>>>> e4934196
   },
   {
     "code": "rotation_2018",
     "name": "Second Rotation",
-<<<<<<< HEAD
     "cycles": ["lunar", "sansan", "mumbad", "flashpoint", "red_sand", "kitara"],
     "packs": [
       "creation_and_control",
@@ -53,15 +47,10 @@
       "magnum_opus",
       "system_core_2019"
     ]
-=======
-    "cycles": ["lunar", "sansan", "mumbad", "flashpoint", "red-sand", "kitara"],
-    "packs": ["cac", "hap", "oac", "dad", "rar", "mo", "sc19"]
->>>>>>> e4934196
   },
   {
     "code": "rotation_2019",
     "name": "Third Rotation",
-<<<<<<< HEAD
     "cycles": ["sansan", "mumbad", "flashpoint", "red_sand", "kitara", "ashes"],
     "packs": [
       "honor_and_profit",
@@ -71,15 +60,10 @@
       "magnum_opus",
       "system_core_2019"
     ]
-=======
-    "cycles": ["sansan", "mumbad", "flashpoint", "red-sand", "kitara", "ashes"],
-    "packs": ["hap", "oac", "dad", "rar", "sc19", "mor"]
->>>>>>> e4934196
   },
   {
     "code": "rotation_2020",
     "name": "Salvaged Memories",
-<<<<<<< HEAD
     "cycles": ["sansan", "mumbad", "flashpoint", "red_sand", "kitara", "ashes"],
     "packs": [
       "honor_and_profit",
@@ -90,15 +74,10 @@
       "system_core_2019",
       "salvaged_memories"
     ]
-=======
-    "cycles": ["sansan", "mumbad", "flashpoint", "red-sand", "kitara", "ashes"],
-    "packs": ["hap", "oac", "dad", "rar", "sc19", "mor", "sm"]
->>>>>>> e4934196
   },
   {
     "code": "rotation_2021",
     "name": "Fourth Rotation",
-<<<<<<< HEAD
     "cycles": ["mumbad", "flashpoint", "red_sand", "kitara", "ashes"],
     "packs": [
       "order_and_chaos",
@@ -107,9 +86,5 @@
       "magnum_opus",
       "system_gateway"
     ]
-=======
-    "cycles": ["mumbad", "flashpoint", "red-sand", "kitara", "ashes"],
-    "packs": ["oac", "dad", "rar", "mor", "sg"]
->>>>>>> e4934196
   }
 ]
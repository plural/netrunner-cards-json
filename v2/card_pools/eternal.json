[
  {
<<<<<<< HEAD
    "id": "eternal",
    "name": "Eternal"
=======
    "code": "eternal",
    "name": "Eternal",
    "format_id": "eternal"
>>>>>>> da5b86bb
  }
]<|MERGE_RESOLUTION|>--- conflicted
+++ resolved
@@ -1,12 +1,7 @@
 [
   {
-<<<<<<< HEAD
     "id": "eternal",
-    "name": "Eternal"
-=======
-    "code": "eternal",
     "name": "Eternal",
     "format_id": "eternal"
->>>>>>> da5b86bb
   }
 ]
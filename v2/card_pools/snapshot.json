[
  {
    "id": "snapshot",
    "name": "Snapshot",
<<<<<<< HEAD
    "card_cycle_ids": [
      "lunar",
      "sansan",
      "mumbad",
      "flashpoint",
      "red_sand",
      "kitara"
    ],
    "card_set_ids": [
=======
    "format_id": "snapshot",
    "cycles": ["lunar", "sansan", "mumbad", "flashpoint", "red_sand", "kitara"],
    "packs": [
>>>>>>> da5b86bb
      "creation_and_control",
      "honor_and_profit",
      "order_and_chaos",
      "data_and_destiny",
      "terminal_directive_cards",
      "revised_core_set",
      "reign_and_reverie"
    ]
  }
]<|MERGE_RESOLUTION|>--- conflicted
+++ resolved
@@ -1,8 +1,8 @@
 [
   {
     "id": "snapshot",
+    "format_id": "snapshot",
     "name": "Snapshot",
-<<<<<<< HEAD
     "card_cycle_ids": [
       "lunar",
       "sansan",
@@ -12,11 +12,6 @@
       "kitara"
     ],
     "card_set_ids": [
-=======
-    "format_id": "snapshot",
-    "cycles": ["lunar", "sansan", "mumbad", "flashpoint", "red_sand", "kitara"],
-    "packs": [
->>>>>>> da5b86bb
       "creation_and_control",
       "honor_and_profit",
       "order_and_chaos",

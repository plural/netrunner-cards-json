{
  "id": "ram",
  "name": "Random Access Memories",
  "snapshots": [
    {
<<<<<<< HEAD
      "card_pool_id": "ram_0",
      "date_start": "2021-12-07"
    },
    {
      "card_pool_id": "ram_1",
      "date_start": "2021-12-18"
    },
    {
      "card_pool_id": "ram_2",
      "date_start": "2022-01-01"
    },
    {
      "card_pool_id": "ram_3",
      "date_start": "2022-01-15"
    },
    {
      "card_pool_id": "ram_4",
      "date_start": "2022-01-29"
    },
    {
      "card_pool_id": "ram_5",
=======
      "id": "ram_0",
      "card_pool": "ram_0",
      "date_start": "2021-12-07"
    },
    {
      "id": "ram_1",
      "card_pool": "ram_1",
      "date_start": "2021-12-18"
    },
    {
      "id": "ram_2",
      "card_pool": "ram_2",
      "date_start": "2022-01-01"
    },
    {
      "id": "ram_3",
      "card_pool": "ram_3",
      "date_start": "2022-01-15"
    },
    {
      "id": "ram_4",
      "card_pool": "ram_4",
      "date_start": "2022-01-29"
    },
    {
      "id": "ram_5",
      "card_pool": "ram_5",
>>>>>>> da5b86bb
      "date_start": "2022-02-12"
    },
    {
      "id": "ram_6",
      "active": true,
      "card_pool_id": "ram_6",
      "date_start": "2022-02-26"
    }
  ]
}<|MERGE_RESOLUTION|>--- conflicted
+++ resolved
@@ -3,57 +3,33 @@
   "name": "Random Access Memories",
   "snapshots": [
     {
-<<<<<<< HEAD
+      "id": "ram_0",
       "card_pool_id": "ram_0",
       "date_start": "2021-12-07"
     },
     {
+      "id": "ram_1",
       "card_pool_id": "ram_1",
       "date_start": "2021-12-18"
     },
     {
+      "id": "ram_2",
       "card_pool_id": "ram_2",
       "date_start": "2022-01-01"
     },
     {
+      "id": "ram_3",
       "card_pool_id": "ram_3",
       "date_start": "2022-01-15"
     },
     {
+      "id": "ram_4",
       "card_pool_id": "ram_4",
       "date_start": "2022-01-29"
     },
     {
+      "id": "ram_5",
       "card_pool_id": "ram_5",
-=======
-      "id": "ram_0",
-      "card_pool": "ram_0",
-      "date_start": "2021-12-07"
-    },
-    {
-      "id": "ram_1",
-      "card_pool": "ram_1",
-      "date_start": "2021-12-18"
-    },
-    {
-      "id": "ram_2",
-      "card_pool": "ram_2",
-      "date_start": "2022-01-01"
-    },
-    {
-      "id": "ram_3",
-      "card_pool": "ram_3",
-      "date_start": "2022-01-15"
-    },
-    {
-      "id": "ram_4",
-      "card_pool": "ram_4",
-      "date_start": "2022-01-29"
-    },
-    {
-      "id": "ram_5",
-      "card_pool": "ram_5",
->>>>>>> da5b86bb
       "date_start": "2022-02-12"
     },
     {

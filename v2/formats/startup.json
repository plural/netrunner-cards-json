{
  "id": "startup",
  "name": "Startup",
  "snapshots": [
    {
<<<<<<< HEAD
      "card_pool_id": "startup_ashes",
=======
      "id": "startup_0",
      "card_pool": "startup_ashes",
>>>>>>> da5b86bb
      "date_start": "2019-03-18"
    },
    {
      "id": "startup_1",
      "active": true,
      "card_pool_id": "startup_ashes_plus",
      "date_start": "2022-03-04"
    }
  ]
}<|MERGE_RESOLUTION|>--- conflicted
+++ resolved
@@ -3,12 +3,8 @@
   "name": "Startup",
   "snapshots": [
     {
-<<<<<<< HEAD
+      "id": "startup_0",
       "card_pool_id": "startup_ashes",
-=======
-      "id": "startup_0",
-      "card_pool": "startup_ashes",
->>>>>>> da5b86bb
       "date_start": "2019-03-18"
     },
     {

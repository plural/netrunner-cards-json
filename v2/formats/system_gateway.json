--- conflicted
+++ resolved
@@ -5,11 +5,7 @@
     {
       "id": "system_gateway_0",
       "active": true,
-<<<<<<< HEAD
-      "card_pool_id": "sg",
-=======
-      "card_pool": "system_gateway",
->>>>>>> da5b86bb
+      "card_pool_id": "system_gateway",
       "date_start": "2021-04-09"
     }
   ]
